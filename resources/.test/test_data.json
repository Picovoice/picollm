{
  "picollm": {
    "default": {
      "prompt": "Instruct: Where is the capital city of British Columbia?\nOutput:",
      "expectations": [
        {
          "num-prompt-tokens": 14,
          "num-completion-tokens": 11,
          "endpoint": "END_OF_SENTENCE",
          "num-top-choices": 0,
          "completion": " The capital city of British Columbia is Victoria.\n<|endoftext|>"
        }
      ]
    },
    "with-completion-token-limit": {
      "prompt": "Instruct: Where is the capital city of British Columbia?\nOutput:",
      "parameters": {
        "completion-token-limit": 10
      },
      "expectations": [
        {
          "num-prompt-tokens": 14,
          "num-completion-tokens": 10,
          "endpoint": "COMPLETION_TOKEN_LIMIT_REACHED",
          "num-top-choices": 0,
          "completion": " The capital city of British Columbia is Victoria.\n"
        }
      ]
    },
    "with-stop-phrases": {
      "prompt": "Instruct: Where is the capital city of British Columbia?\nOutput:",
      "parameters": {
        "stop-phrases": [
          "Vancouver",
          "Victoria"
        ]
      },
      "expectations": [
        {
          "num-prompt-tokens": 14,
          "num-completion-tokens": 8,
          "endpoint": "STOP_PHRASE_ENCOUNTERED",
          "num-top-choices": 0,
          "completion": " The capital city of British Columbia is Victoria"
        }
      ]
    },
    "with-presence-penalty": {
      "prompt": "Instruct: Say cheese 5 times.\nOutput:",
      "parameters": {
        "presence-penalty": 1.5
      },
      "expectations": [
        {
          "num-prompt-tokens": 10,
          "num-completion-tokens": 4,
          "endpoint": "END_OF_SENTENCE",
          "num-top-choices": 0,
          "completion": " Cheese.\n<|endoftext|>"
        }
      ]
    },
    "with-frequency-penalty": {
      "prompt": "Instruct: Say cheese 5 times.\nOutput:",
      "parameters": {
        "frequency-penalty": 0.6
      },
      "expectations": [
        {
          "num-prompt-tokens": 10,
          "num-completion-tokens": 12,
          "endpoint": "END_OF_SENTENCE",
          "num-top-choices": 0,
          "completion": " Cheese. Cheese. Cheese. Cheese. Cheese.\n<|endoftext|>"
        },
        {
          "num-prompt-tokens": 10,
          "num-completion-tokens": 14,
          "endpoint": "END_OF_SENTENCE",
          "num-top-choices": 0,
          "completion": " Cheese. Cheese. Cheese. Cheese. Cheese. Cheese!\n<|endoftext|>"
        }
      ]
    },
    "with-temperature": {
      "prompt": "Here is a song about banana",
      "parameters": {
        "completion-token-limit": 17,
        "seeds": [
          1234,
          4321
        ],
        "temperature": 1.0
      }
    },
    "with-temperature-and-identical-seeds": {
      "prompt": "Here is a song about banana",
      "parameters": {
        "completion-token-limit": 17,
        "seed": 1234,
        "temperature": 1.0
      }
    },
    "with-temperature-and-top-p": {
      "prompt": "Here is a song about banana",
      "parameters": {
        "completion-token-limit": 17,
        "seed": 1234,
        "temperature": 0.7,
        "top-p": 0.6
      },
      "expectations": [
        " bread.\n\nThe song is a parody of the song \"The Banana Song\".",
        "uddin'\n\n\nThe song is from a long time ago, and it's",
        "!\n\n\nIt's a song about a banana, a fruit that is yellow",
        " bread.\n\nThe song is called \"Banana Bread Song\" and it was",
        " bread.\n\n\"Banana bread is the best thing in the world.\"\n",
        " bread.\n\nBanana bread is a delicious treat,\nThat's perfect for",
        " bread.\n\nBanana bread is a delicious treat that is made with bananas,",
        "!\n\n\n...\n\nThe song:\n\n...\n\nThe song",
        " Asset, and I am going to sing it,\n\n\n\nI would like",
        " bread.\n\nThe song is called \"Banana Bread Song\" and it's",
<<<<<<< HEAD
        "uddin'\n\n\nThe song is about a man who has to go to work",
        " Asset, and I am going to sing it,\n\n\n\nI like to"
=======
        "!\n\n\n##Your task: **Rewrite** the above paragraph into a",
        "!\n\n\nWhat is banana?\n- A fruit that grows on trees\n"
>>>>>>> 276c9d37
      ]
    },
    "with-top-choices": {
      "prompt": "Instruct: Where is the capital city of British Columbia?\nOutput:",
      "parameters": {
        "num-top-choices": 10
      },
      "expectations": [
        {
          "num-prompt-tokens": 14,
          "num-completion-tokens": 11,
          "endpoint": "END_OF_SENTENCE",
          "num-top-choices": 10,
          "completion": " The capital city of British Columbia is Victoria.\n<|endoftext|>"
        }
      ]
    },
    "tokenize": {
      "text": "picoLLM is 🔥!",
      "tokens": [
        79,
        3713,
        3069,
        44,
        318,
        12520,
        242,
        98,
        0
      ]
    }
  },
  "dialog": {
    "system": "respond with ❤️ and 🫡",
    "conversation": [
      [
        "Hi",
        "Hey"
      ],
      [
        "Hola",
        "¡Oye!"
      ],
      [
        "Salut",
        ""
      ]
    ],
    "prompts": {
      "gemma-chat-dialog": "<start_of_turn>user\nHi<end_of_turn>\n<start_of_turn>model\nHey<end_of_turn>\n<start_of_turn>user\nHola<end_of_turn>\n<start_of_turn>model\n¡Oye!<end_of_turn>\n<start_of_turn>user\nSalut<end_of_turn>\n<start_of_turn>model",
      "llama-2-chat-dialog": "<s>[INST] Hi [/INST] Hey </s><s>[INST] Hola [/INST] ¡Oye! </s><s>[INST] Salut [/INST]",
      "llama-3-chat-dialog": "<|begin_of_text|><|start_header_id|>user<|end_header_id|>\n\nHi<|eot_id|><|start_header_id|>assistant<|end_header_id|>\n\nHey<|eot_id|><|start_header_id|>user<|end_header_id|>\n\nHola<|eot_id|><|start_header_id|>assistant<|end_header_id|>\n\n¡Oye!<|eot_id|><|start_header_id|>user<|end_header_id|>\n\nSalut<|eot_id|><|start_header_id|>assistant<|end_header_id|>\n\n",
      "mistral-chat-dialog": "[INST] Hi [/INST] Hey</s>[INST] Hola [/INST] ¡Oye!</s>[INST] Salut [/INST]",
      "phi2-chat-dialog": "Human: Hi\nAI: Hey\nHuman: Hola\nAI: ¡Oye!\nHuman: Salut\nAI:",
      "phi2-qa-dialog": "Instruct: Hi\nOutput: Hey\nInstruct: Hola\nOutput: ¡Oye!\nInstruct: Salut\nOutput:"
    },
    "prompts-with-system": {
      "gemma-chat-dialog": "<start_of_turn>user\nHi<end_of_turn>\n<start_of_turn>model\nHey<end_of_turn>\n<start_of_turn>user\nHola<end_of_turn>\n<start_of_turn>model\n¡Oye!<end_of_turn>\n<start_of_turn>user\nSalut<end_of_turn>\n<start_of_turn>model",
      "llama-2-chat-dialog": "<s>[INST] <<SYS>>\nrespond with ❤️ and \uD83E\uDEE1\n<</SYS>>\n\nHi [/INST] Hey </s><s>[INST] Hola [/INST] ¡Oye! </s><s>[INST] Salut [/INST]",
      "llama-3-chat-dialog": "<|begin_of_text|><|start_header_id|>user<|end_header_id|>\n\nHi<|eot_id|><|start_header_id|>assistant<|end_header_id|>\n\nHey<|eot_id|><|start_header_id|>user<|end_header_id|>\n\nHola<|eot_id|><|start_header_id|>assistant<|end_header_id|>\n\n¡Oye!<|eot_id|><|start_header_id|>user<|end_header_id|>\n\nSalut<|eot_id|><|start_header_id|>assistant<|end_header_id|>\n\n",
      "mistral-chat-dialog": "[INST] Hi [/INST] Hey</s>[INST] Hola [/INST] ¡Oye!</s>[INST] Salut [/INST]",
      "phi2-chat-dialog": "Human: Hi\nAI: Hey\nHuman: Hola\nAI: ¡Oye!\nHuman: Salut\nAI:",
      "phi2-qa-dialog": "Instruct: Hi\nOutput: Hey\nInstruct: Hola\nOutput: ¡Oye!\nInstruct: Salut\nOutput:"
    },
    "prompts-with-history": {
      "gemma-chat-dialog": "<start_of_turn>user\nSalut<end_of_turn>\n<start_of_turn>model",
      "llama-2-chat-dialog": "<s>[INST] Salut [/INST]",
      "llama-3-chat-dialog": "<|begin_of_text|><|start_header_id|>user<|end_header_id|>\n\nSalut<|eot_id|><|start_header_id|>assistant<|end_header_id|>\n\n",
      "mistral-chat-dialog": "[INST] Salut [/INST]",
      "phi2-chat-dialog": "Human: Salut\nAI:",
      "phi2-qa-dialog": "Instruct: Salut\nOutput:"
    },
    "prompts-with-system-and-history": {
      "gemma-chat-dialog": "<start_of_turn>user\nSalut<end_of_turn>\n<start_of_turn>model",
      "llama-2-chat-dialog": "<s>[INST] <<SYS>>\nrespond with ❤️ and \uD83E\uDEE1\n<</SYS>>\n\nSalut [/INST]",
      "llama-3-chat-dialog": "<|begin_of_text|><|start_header_id|>user<|end_header_id|>\n\nSalut<|eot_id|><|start_header_id|>assistant<|end_header_id|>\n\n",
      "mistral-chat-dialog": "[INST] Salut [/INST]",
      "phi2-chat-dialog": "Human: Salut\nAI:",
      "phi2-qa-dialog": "Instruct: Salut\nOutput:"
    }
  }
}<|MERGE_RESOLUTION|>--- conflicted
+++ resolved
@@ -120,13 +120,10 @@
         "!\n\n\n...\n\nThe song:\n\n...\n\nThe song",
         " Asset, and I am going to sing it,\n\n\n\nI would like",
         " bread.\n\nThe song is called \"Banana Bread Song\" and it's",
-<<<<<<< HEAD
         "uddin'\n\n\nThe song is about a man who has to go to work",
-        " Asset, and I am going to sing it,\n\n\n\nI like to"
-=======
+        " Asset, and I am going to sing it,\n\n\n\nI like to",
         "!\n\n\n##Your task: **Rewrite** the above paragraph into a",
         "!\n\n\nWhat is banana?\n- A fruit that grows on trees\n"
->>>>>>> 276c9d37
       ]
     },
     "with-top-choices": {
